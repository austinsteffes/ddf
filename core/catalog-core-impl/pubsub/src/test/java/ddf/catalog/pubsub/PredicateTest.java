--- conflicted
+++ resolved
@@ -2047,7 +2047,6 @@
 
         return extensions;
     }
-<<<<<<< HEAD
     
     private Predicate getPredicate(String searchPhrase) {
         return getPredicate(searchPhrase, null, false);
@@ -2107,6 +2106,4 @@
     // }
     // }
 
-=======
->>>>>>> 503a7517
 }