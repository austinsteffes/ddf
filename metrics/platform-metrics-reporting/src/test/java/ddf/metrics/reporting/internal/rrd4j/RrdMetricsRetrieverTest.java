/**
 * Copyright (c) Codice Foundation
 * <p/>
 * This is free software: you can redistribute it and/or modify it under the terms of the GNU Lesser
 * General Public License as published by the Free Software Foundation, either version 3 of the
 * License, or any later version.
 * <p/>
 * This program is distributed in the hope that it will be useful, but WITHOUT ANY WARRANTY; without
 * even the implied warranty of MERCHANTABILITY or FITNESS FOR A PARTICULAR PURPOSE. See the GNU
 * Lesser General Public License for more details. A copy of the GNU Lesser General Public License
 * is distributed along with this program and can be found at
 * <http://www.gnu.org/licenses/lgpl.html>.
 */
package ddf.metrics.reporting.internal.rrd4j;

import static org.hamcrest.MatcherAssert.assertThat;
import static org.hamcrest.Matchers.equalTo;
import static org.hamcrest.Matchers.greaterThan;
import static org.hamcrest.Matchers.greaterThanOrEqualTo;
import static org.hamcrest.Matchers.lessThan;
import static org.hamcrest.Matchers.lessThanOrEqualTo;
import static org.hamcrest.Matchers.is;
import static org.hamcrest.Matchers.not;
import static org.hamcrest.Matchers.nullValue;
import static org.hamcrest.Matchers.startsWith;

import java.io.ByteArrayInputStream;
import java.io.ByteArrayOutputStream;
import java.io.File;
import java.io.FilenameFilter;
import java.io.IOException;
import java.io.InputStream;
import java.io.OutputStream;
import java.util.ArrayList;
import java.util.Calendar;
import java.util.List;
import java.util.Random;

import org.apache.poi.hslf.model.AutoShape;
import org.apache.poi.hslf.model.Picture;
import org.apache.poi.hslf.model.Shape;
import org.apache.poi.hslf.model.Slide;
import org.apache.poi.hslf.model.TextBox;
import org.apache.poi.hslf.usermodel.SlideShow;
import org.apache.poi.hssf.usermodel.HSSFRow;
import org.apache.poi.hssf.usermodel.HSSFSheet;
import org.apache.poi.hssf.usermodel.HSSFWorkbook;
import org.custommonkey.xmlunit.XMLTestCase;
import org.json.simple.JSONArray;
import org.json.simple.JSONObject;
import org.json.simple.parser.JSONParser;
import org.junit.After;
import org.junit.Test;
import org.rrd4j.ConsolFun;
import org.rrd4j.DsType;
import org.rrd4j.core.FetchData;
import org.rrd4j.core.FetchRequest;
import org.rrd4j.core.RrdDb;
import org.rrd4j.core.RrdDef;
import org.rrd4j.core.Sample;
import org.slf4j.Logger;
import org.slf4j.LoggerFactory;

import ddf.metrics.reporting.internal.MetricsGraphException;
import ddf.metrics.reporting.internal.MetricsRetriever;

public class RrdMetricsRetrieverTest extends XMLTestCase {
    private static final transient Logger LOGGER = LoggerFactory
            .getLogger(RrdMetricsRetrieverTest.class);

    private static final String TEST_DIR = "target/";

    private static final String RRD_FILE_EXTENSION = ".rrd";

    private static final long ONE_DAY_IN_SECONDS = 24 * 60 * 60;

<<<<<<< HEAD
    private static final String MONTHS[] = {"Jan", "Feb", "Mar", "Apr", "May", "Jun", "Jul", "Aug",
            "Sep", "Oct", "Nov", "Dec"};
=======
    private static final long START_TIME = 900000000L;

    private static final int RRD_STEP = 60;
>>>>>>> 5c925484

    private RrdDb rrdDb;

    @After
    public void tearDown() throws Exception {

        // Delete all .png files in test directory to ensure starting with clean directory
        FilenameFilter pngFilter = new FilenameFilter() {
            public boolean accept(File dir, String name) {
                if (name.endsWith(".rrd") || name.endsWith(".png")) {
                    return true;
                }

                return false;
            }
        };

        File testDir = new File(TEST_DIR);
        File[] fileList = testDir.listFiles(pngFilter);
        for (File file : fileList) {
            if (file.isFile()) {
                file.delete();
            }
        }
    }

    @Test
    public void testMetricsGraphWithGauge() throws Exception {
        String rrdFilename = TEST_DIR + "queryCount_Gauge" + RRD_FILE_EXTENSION;
        long endTime = new RrdFileBuilder()
                .rrdFileName(rrdFilename)
                .dsType(DsType.GAUGE).build();

        MetricsRetriever metricsRetriever = new RrdMetricsRetriever();
<<<<<<< HEAD
        byte[] metricsGraph = metricsRetriever
                .createGraph("Query Reponse Time", rrdFilename, startTime, endTime);
=======
        byte[] metricsGraph = metricsRetriever.createGraph("Query Reponse Time", rrdFilename,
                START_TIME, endTime);
>>>>>>> 5c925484

        assertThat(metricsGraph, not(nullValue()));
        assertThat(metricsGraph.length, is(greaterThan(0)));

        // NOTE: RrdGraph provides no way to programmatically verify the title and axis label were
        // set, i.e., no getters
        // All we can verify is that this alternate createGraph() method returns a byte array of the
        // graph image. Only
        // visual inspection can verify the graph's accurracy, title, and axis labels.
<<<<<<< HEAD
        metricsGraph = metricsRetriever
                .createGraph("Query Reponse Time", rrdFilename, startTime, endTime,
                        "My Vertical Axis Label", "My Title");
=======
        metricsGraph = metricsRetriever.createGraph("Query Reponse Time", rrdFilename, START_TIME,
                endTime, "My Vertical Axis Label", "My Title");
>>>>>>> 5c925484

        assertThat(metricsGraph, not(nullValue()));
        assertThat(metricsGraph.length, is(greaterThan(0)));
    }

    @Test
    public void testMetricsGraphWithCounter() throws Exception {
        String rrdFilename = TEST_DIR + "queryCount_Counter" + RRD_FILE_EXTENSION;
        long endTime = new RrdFileBuilder()
                .rrdFileName(rrdFilename).build();

        MetricsRetriever metricsRetriever = new RrdMetricsRetriever();
<<<<<<< HEAD
        byte[] metricsGraph = metricsRetriever
                .createGraph("Query Count", rrdFilename, startTime, endTime);
=======
        byte[] metricsGraph = metricsRetriever.createGraph("Query Count", rrdFilename, START_TIME,
                endTime);
>>>>>>> 5c925484

        assertThat(metricsGraph, not(nullValue()));
        assertThat(metricsGraph.length, is(greaterThan(0)));

        // NOTE: RrdGraph provides no way to programmatically verify the title and axis label were
        // set, i.e., no getters
        // All we can verify is that this alternate createGraph() method returns a byte array of the
        // graph image. Only
        // visual inspection can verify the graph's accurracy, title, and axis labels.
        metricsGraph = metricsRetriever.createGraph("Query Count", rrdFilename, START_TIME, endTime,
                "My Vertical Axis Label", "My Title");

        assertThat(metricsGraph, not(nullValue()));
        assertThat(metricsGraph.length, is(greaterThan(0)));
    }

    @Test
    public void testMetricsJsonDataWithCounter() throws Exception {
        String rrdFilename = TEST_DIR + "queryCount_Counter" + RRD_FILE_EXTENSION;
        long endTime = new RrdFileBuilder()
                .rrdFileName(rrdFilename).build();

        MetricsRetriever metricsRetriever = new RrdMetricsRetriever();
        String json = metricsRetriever
                .createJsonData("queryCount", rrdFilename, START_TIME, endTime);

        JSONParser parser = new JSONParser();
        JSONObject jsonObj = (JSONObject) parser.parse(json);

        // Verify the title, totalCount, and data (i.e., samples) are present
        assertThat(jsonObj.size(), equalTo(3));
        assertThat(jsonObj.get("title"), not(nullValue()));
        assertThat(jsonObj.get("totalCount"), not(nullValue()));

        // Verify 2 samples were retrieved from the RRD file and put in the JSON fetch results
        JSONArray samples = (JSONArray) jsonObj.get("data");
        assertThat(samples.size(), equalTo(6)); // 6 because that's the max num rows configured for
        // the RRD file

        // Verify each retrieved sample has a timestamp and value
        for (int i = 0; i < samples.size(); i++) {
            JSONObject sample = (JSONObject) samples.get(i);
            LOGGER.debug("timestamp = {},   value= {}", (String) sample.get("timestamp"),
                    sample.get("value"));
            assertThat(sample.get("timestamp"), not(nullValue()));
            assertThat(sample.get("value"), not(nullValue()));
        }
    }

    @Test
    public void testMetricsJsonDataWithGauge() throws Exception {
        String rrdFilename = TEST_DIR + "queryCount_Gauge" + RRD_FILE_EXTENSION;
        long endTime = new RrdFileBuilder()
                .rrdFileName(rrdFilename)
                .dsType(DsType.GAUGE).build();

        MetricsRetriever metricsRetriever = new RrdMetricsRetriever();
        String json = metricsRetriever
                .createJsonData("queryCount", rrdFilename, START_TIME, endTime);

        JSONParser parser = new JSONParser();
        JSONObject jsonObj = (JSONObject) parser.parse(json);

        // Verify the title, and data (i.e., samples) are present
        assertThat(jsonObj.size(), equalTo(2));
        assertThat(jsonObj.get("title"), not(nullValue()));

        // Verify 2 samples were retrieved from the RRD file and put in the JSON fetch results
        JSONArray samples = (JSONArray) jsonObj.get("data");
        assertThat(samples.size(), equalTo(6)); // 6 because that's the max num rows configured for
        // the RRD file

        // Verify each retrieved sample has a timestamp and value
        for (int i = 0; i < samples.size(); i++) {
            JSONObject sample = (JSONObject) samples.get(i);
            LOGGER.debug("timestamp = {}, value = {}", (String) sample.get("timestamp"),
                    sample.get("value"));
            assertThat(sample.get("timestamp"), not(nullValue()));
            assertThat(sample.get("value"), not(nullValue()));
        }
    }

    @Test
    public void testMetricsCsvDataWithCounter() throws Exception {
        String rrdFilename = TEST_DIR + "queryCount_Counter" + RRD_FILE_EXTENSION;
        long endTime = new RrdFileBuilder()
                .rrdFileName(rrdFilename).build();

        MetricsRetriever metricsRetriever = new RrdMetricsRetriever();
        String csv = metricsRetriever.createCsvData(rrdFilename, START_TIME, endTime);

        // Break up CSV data into its individual lines
        // Each line should have 2 parts (cells)
        // The first line should be the column headers
        String[] csvLines = csv.split("\n");

        // Verify that number of lines should be the column headers + (number of samples - 1)
        // Since 3 samples were taken, but only 2 are added to the RRD file due to averaging,
        // expect 2 lines of data and the one line of column headers.
        assertThat(csvLines.length, equalTo(7));
        assertThat(csvLines[0], equalTo("Timestamp,Value")); // column headers
        String[] cells = csvLines[1].split(",");
        assertThat(cells.length, equalTo(2)); // each line of data has the 2 values
    }

    @Test
    public void testMetricsCsvDataWithGauge() throws Exception {
        String rrdFilename = TEST_DIR + "queryCount_Gauge" + RRD_FILE_EXTENSION;
        long endTime = new RrdFileBuilder()
                .rrdFileName(rrdFilename)
                .dsType(DsType.GAUGE).build();

        MetricsRetriever metricsRetriever = new RrdMetricsRetriever();
        String csv = metricsRetriever.createCsvData(rrdFilename, START_TIME, endTime);

        // Break up CSV data into its individual lines
        // Each line should have 2 parts (cells)
        // The first line should be the column headers
        String[] csvLines = csv.split("\n");

        // Verify that number of lines should be the column headers + (number of samples - 1)
        // Since 3 samples were taken, but only 2 are added to the RRD file due to averaging,
        // expect 2 lines of data and the one line of column headers.
        assertThat(csvLines.length, equalTo(7));
        assertThat(csvLines[0], equalTo("Timestamp,Value")); // column headers
        String[] cells = csvLines[1].split(",");
        assertThat(cells.length, equalTo(2)); // each line of data has the 2 values
    }

    @Test
    public void testMetricsXlsDataWithCounter() throws Exception {
        String rrdFilename = TEST_DIR + "queryCount_Counter" + RRD_FILE_EXTENSION;
        long endTime = new RrdFileBuilder()
                .rrdFileName(rrdFilename).build();

        MetricsRetriever metricsRetriever = new RrdMetricsRetriever();
<<<<<<< HEAD
        OutputStream os = metricsRetriever
                .createXlsData("queryCount", rrdFilename, startTime, endTime);
=======
        OutputStream os = metricsRetriever.createXlsData("queryCount", rrdFilename, START_TIME,
                endTime);
>>>>>>> 5c925484
        InputStream xls = new ByteArrayInputStream(((ByteArrayOutputStream) os).toByteArray());
        assertThat(xls, not(nullValue()));

        HSSFWorkbook wb = new HSSFWorkbook(xls);
        assertThat(wb.getNumberOfSheets(), equalTo(1));

        HSSFSheet sheet = wb.getSheet("Query Count");
        assertThat(sheet, not(nullValue()));
        verifyWorksheet(sheet, "Query Count", 6, true);
    }

    @Test
    public void testGetMetricDataTimeRangeFiltering() throws Exception {
        String rrdFilename = TEST_DIR + "queryCount_Counter_TimeRange" + RRD_FILE_EXTENSION;
        long startTime = 1430463600L; // May 1st, 2015 00:00:00
        long endTime = 1433141999L;  // May 31st, 2015 23:59:59
        int minutes = 31 * 24 * 60;  // minutes between startTime and endTime
        int numSamples = minutes + 10; // go into the next month
        new RrdFileBuilder().startTime(startTime - RRD_STEP * 2)
                .rrdFileName(rrdFilename)
                .numRows(numSamples)
                .numSamples(numSamples)
                .dsType(DsType.GAUGE).build();

        RrdMetricsRetriever metricsRetriever = new RrdMetricsRetriever();
        MetricData metricData = metricsRetriever.getMetricData(rrdFilename, startTime, endTime);
        assertThat(metricData.getTimestamps().size(), equalTo(minutes));
        assertThat(metricData.getTimestamps().get(minutes - 1), lessThanOrEqualTo(endTime));
        assertThat(metricData.getTimestamps().get(0), greaterThanOrEqualTo(startTime));
        metricData = metricsRetriever.getMetricData(rrdFilename, startTime - RRD_STEP * 2, endTime + RRD_STEP * 8);
        assertThat(metricData.getTimestamps().get(0), lessThan(startTime));
        assertThat(metricData.getTimestamps().get(numSamples - 1), greaterThan(endTime));
        assertThat(metricData.getTimestamps().size(), equalTo(numSamples));
    }

    @Test
    public void testMetricsXlsDataWithGauge() throws Exception {
        String rrdFilename = TEST_DIR + "queryCount_Gauge" + RRD_FILE_EXTENSION;
        long endTime = new RrdFileBuilder()
                .rrdFileName(rrdFilename)
                .dsType(DsType.GAUGE).build();

        MetricsRetriever metricsRetriever = new RrdMetricsRetriever();
<<<<<<< HEAD
        OutputStream os = metricsRetriever
                .createXlsData("queryCount", rrdFilename, startTime, endTime);
=======
        OutputStream os = metricsRetriever.createXlsData("queryCount", rrdFilename, START_TIME,
                endTime);
>>>>>>> 5c925484
        InputStream xls = new ByteArrayInputStream(((ByteArrayOutputStream) os).toByteArray());
        assertThat(xls, not(nullValue()));

        HSSFWorkbook wb = new HSSFWorkbook(xls);
        assertThat(wb.getNumberOfSheets(), equalTo(1));
        HSSFSheet sheet = wb.getSheet("Query Count");
        assertThat(sheet, not(nullValue()));
        verifyWorksheet(sheet, "Query Count", 6, false);
    }

    @Test
    public void testMetricsXmlDataWithCounter() throws Exception {
        String rrdFilename = TEST_DIR + "queryCount_Counter" + RRD_FILE_EXTENSION;
        long endTime = new RrdFileBuilder()
                .rrdFileName(rrdFilename).build();

        MetricsRetriever metricsRetriever = new RrdMetricsRetriever();
        String xml = metricsRetriever.createXmlData("queryCount", rrdFilename, START_TIME, endTime);
        assertXpathExists("/queryCount", xml);
        assertXpathExists("/queryCount/title", xml);
        assertXpathExists("/queryCount/data", xml);
        assertXpathExists("/queryCount/data/sample", xml);
        assertXpathExists("/queryCount/data/sample/timestamp", xml);
        assertXpathExists("/queryCount/data/sample/value", xml);
        assertXpathExists("/queryCount/data/totalCount", xml);
    }

    @Test
    public void testMetricsXmlDataWithGauge() throws Exception {
        String rrdFilename = TEST_DIR + "queryCount_Gauge" + RRD_FILE_EXTENSION;
        long endTime = new RrdFileBuilder()
                .rrdFileName(rrdFilename)
                .dsType(DsType.GAUGE).build();

        MetricsRetriever metricsRetriever = new RrdMetricsRetriever();
        String xml = metricsRetriever.createXmlData("queryCount", rrdFilename, START_TIME, endTime);
        assertXpathExists("/queryCount", xml);
        assertXpathExists("/queryCount/title", xml);
        assertXpathExists("/queryCount/data", xml);
        assertXpathExists("/queryCount/data/sample", xml);
        assertXpathExists("/queryCount/data/sample/timestamp", xml);
        assertXpathExists("/queryCount/data/sample/value", xml);
        assertXpathNotExists("/queryCount/data/totalCount", xml);
    }

    @Test
    public void testMetricsXlsReport() throws Exception {
        String rrdFilename = TEST_DIR + "queryCount_Counter" + RRD_FILE_EXTENSION;
        new RrdFileBuilder()
                .rrdFileName(rrdFilename).build();

        rrdFilename = TEST_DIR + "queryCount_Gauge" + RRD_FILE_EXTENSION;
        long endTime = new RrdFileBuilder()
                .rrdFileName(rrdFilename)
                .dsType(DsType.GAUGE).build();

        List<String> metricNames = new ArrayList<String>();
        metricNames.add("queryCount_Counter");
        metricNames.add("queryCount_Gauge");

        MetricsRetriever metricsRetriever = new RrdMetricsRetriever();
<<<<<<< HEAD
        OutputStream os = metricsRetriever
                .createXlsReport(metricNames, TEST_DIR, startTime, endTime);
=======
        OutputStream os = metricsRetriever.createXlsReport(metricNames, TEST_DIR, START_TIME,
                endTime);
>>>>>>> 5c925484
        InputStream xls = new ByteArrayInputStream(((ByteArrayOutputStream) os).toByteArray());
        assertThat(xls, not(nullValue()));

        HSSFWorkbook wb = new HSSFWorkbook(xls);
        assertThat(wb.getNumberOfSheets(), equalTo(2));

        HSSFSheet sheet = wb.getSheetAt(0);
        assertThat(sheet, not(nullValue()));
        verifyWorksheet(sheet, wb.getSheetName(0), 6, true);

        sheet = wb.getSheetAt(1);
        assertThat(sheet, not(nullValue()));
        verifyWorksheet(sheet, wb.getSheetName(1), 6, false);
    }

    @Test
    public void testMetricsPptDataWithCounter() throws Exception {
        String rrdFilename = TEST_DIR + "queryCount_Counter" + RRD_FILE_EXTENSION;
        long endTime = new RrdFileBuilder()
                .rrdFileName(rrdFilename).build();

        MetricsRetriever metricsRetriever = new RrdMetricsRetriever();
<<<<<<< HEAD
        OutputStream os = metricsRetriever
                .createPptData("queryCount", rrdFilename, startTime, endTime);
=======
        OutputStream os = metricsRetriever.createPptData("queryCount", rrdFilename, START_TIME,
                endTime);
>>>>>>> 5c925484
        InputStream is = new ByteArrayInputStream(((ByteArrayOutputStream) os).toByteArray());
        assertThat(is, not(nullValue()));

        SlideShow ppt = new SlideShow(is);
        Slide[] slides = ppt.getSlides();
        assertThat(slides.length, equalTo(1));
        verifySlide(slides[0], "queryCount", true);
    }

    @Test
    public void testMetricsPptDataWithGauge() throws Exception {
        String rrdFilename = TEST_DIR + "queryCount_Gauge" + RRD_FILE_EXTENSION;
        long endTime = new RrdFileBuilder()
                .rrdFileName(rrdFilename)
                .dsType(DsType.GAUGE).build();

        MetricsRetriever metricsRetriever = new RrdMetricsRetriever();
<<<<<<< HEAD
        OutputStream os = metricsRetriever
                .createPptData("queryCount", rrdFilename, startTime, endTime);
=======
        OutputStream os = metricsRetriever.createPptData("queryCount", rrdFilename, START_TIME,
                endTime);
>>>>>>> 5c925484
        InputStream is = new ByteArrayInputStream(((ByteArrayOutputStream) os).toByteArray());
        assertThat(is, not(nullValue()));

        SlideShow ppt = new SlideShow(is);
        Slide[] slides = ppt.getSlides();
        assertThat(slides.length, equalTo(1));
        verifySlide(slides[0], "queryCount", false);
    }

    @Test
    public void testMetricsPptReport() throws Exception {
        String rrdFilename = TEST_DIR + "queryCount_Counter" + RRD_FILE_EXTENSION;
        new RrdFileBuilder().rrdFileName(rrdFilename).build();

        rrdFilename = TEST_DIR + "queryCount_Gauge" + RRD_FILE_EXTENSION;
        long endTime = new RrdFileBuilder()
                .rrdFileName(rrdFilename)
                .dsType(DsType.GAUGE).build();

        List<String> metricNames = new ArrayList<String>();
        metricNames.add("queryCount_Counter");
        metricNames.add("queryCount_Gauge");

        MetricsRetriever metricsRetriever = new RrdMetricsRetriever();
<<<<<<< HEAD
        OutputStream os = metricsRetriever
                .createPptReport(metricNames, TEST_DIR, startTime, endTime);
=======
        OutputStream os = metricsRetriever.createPptReport(metricNames, TEST_DIR, START_TIME,
                endTime);
>>>>>>> 5c925484
        InputStream is = new ByteArrayInputStream(((ByteArrayOutputStream) os).toByteArray());
        assertThat(is, not(nullValue()));

        SlideShow ppt = new SlideShow(is);
        Slide[] slides = ppt.getSlides();
        assertThat(slides.length, equalTo(2));

        verifySlide(slides[0], "queryCount_Counter", true);
        verifySlide(slides[1], "queryCount_Gauge", false);
    }

    @Test
    // (expected = MetricsGraphException.class)
    public void testInvalidDataSourceType() throws Exception {
        String rrdFilename = TEST_DIR + "dummy_Absolute" + RRD_FILE_EXTENSION;
        long endTime = new RrdFileBuilder()
                .rrdFileName(rrdFilename)
                .numSamples(4)
                .dsType(DsType.ABSOLUTE).build();


        MetricsRetriever metricsRetriever = new RrdMetricsRetriever();
        try {
            metricsRetriever.createGraph("Dummy", rrdFilename, START_TIME, endTime);
            fail();
        } catch (MetricsGraphException e) {
        }
    }

    @Test
    // (expected = MetricsGraphException.class)
    public void testRrdFileWithMultipleDataSources() throws Exception {
        String rrdFilename = TEST_DIR + "dummy" + RRD_FILE_EXTENSION;

        long endTime = new RrdFileBuilder()
                .rrdFileName(rrdFilename)
                .numSamples(4)
                .secondDataSource(true).build();

        MetricsRetriever metricsRetriever = new RrdMetricsRetriever();
        try {
            metricsRetriever.createGraph("Dummy", rrdFilename, START_TIME, endTime);
            fail();
        } catch (MetricsGraphException e) {
        }
    }

    /*************************************************************************/

    public static class RrdFileBuilder {
        private RrdDb rrdDb;
        private RrdDef rrdDef;
        private int rrdStep;
        private String rrdFileName;
        private DsType dsType;
        private long startTime;
        private long endTime;
        private int numRows;
        private int numSamples;
        private boolean secondDataSource;
        private boolean dumpData;

        public RrdFileBuilder() {
            secondDataSource = false;
            dsType = DsType.COUNTER;
            startTime = START_TIME;
            rrdStep = RRD_STEP;
            numRows = 5;
            numSamples = 50;
            dumpData = false;
        }

        public RrdFileBuilder rrdFileName(String rrdFileName) {
            this.rrdFileName = rrdFileName;
            return this;
        }

        public RrdFileBuilder dsType(DsType dsType) {
            this.dsType = dsType;
            return this;
        }

        public RrdFileBuilder startTime(long startTime) {
            this.startTime = startTime;
            return this;
        }

        public RrdFileBuilder numRows(int numRows) {
            this.numRows = numRows;
            return this;
        }

        public RrdFileBuilder numSamples(int numSamples) {
            this.numSamples = numSamples;
            return this;
        }

        public RrdFileBuilder secondDataSource(boolean secondDataSource) {
            this.secondDataSource = secondDataSource;
            return this;
        }

        public long build() throws Exception {
            rrdDef = new RrdDef(rrdFileName, rrdStep);
            rrdDef.setStartTime(startTime - 1);
            rrdDef.addDatasource("data", dsType, 90, 0, Double.NaN);
            if (secondDataSource) {
                rrdDef.addDatasource("ds2", DsType.GAUGE, 90, 0, Double.NaN);
            }

            // 1 step, 60 seconds per step, for 5 minutes
            rrdDef.addArchive(ConsolFun.TOTAL, 0.5, 1, numRows);
            rrdDef.addArchive(ConsolFun.AVERAGE, 0.5, 1, numRows);
            rrdDef.addArchive(ConsolFun.MAX, 0.5, 1, numRows);
            rrdDef.addArchive(ConsolFun.MIN, 0.5, 1, numRows);

            // 5 steps, 60 seconds per step, for 30 minutes
            rrdDef.addArchive(ConsolFun.TOTAL, 0.5, 5, numRows + 1);
            rrdDef.addArchive(ConsolFun.AVERAGE, 0.5, 5, numRows + 1);
            rrdDef.addArchive(ConsolFun.MAX, 0.5, 5, numRows + 1);
            rrdDef.addArchive(ConsolFun.MIN, 0.5, 5, numRows + 1);

            rrdDb = new RrdDb(rrdDef);

            endTime = (dsType == DsType.GAUGE) ?
                    loadGaugeSamples() :
                    loadCounterSamples();

            if (dumpData){
                dumpData();
            }
            rrdDb.close();

            return endTime;
        }

        private long loadCounterSamples() throws IOException {
            Sample sample = rrdDb.createSample();

            double queryCount = 0.0;
            int min = 0;
            int max = 20;
            Random random = new Random();
            long timestamp = startTime;

            for (int i = 1; i <= numSamples; i++) {
                int randomQueryCount = random.nextInt(max - min + 1) + min;
                queryCount += randomQueryCount;
                LOGGER.debug("timestamp: {}   ({}),   queryCount = {}", getCalendarTime(timestamp * 1000), timestamp, queryCount);
                sample.setTime(timestamp);
                sample.setValue("data", queryCount);
                sample.update();

                // Increment by RRD step
                // (can only add samples to data source on its step interval, not in between steps)
                timestamp += rrdStep;
            }

            return timestamp;
        }

        private long loadGaugeSamples() throws IOException {
            Sample sample = rrdDb.createSample();

            int min = 200;
            int max = 2000;
            Random random = new Random();
            long timestamp = startTime;

            for (int i = 1; i <= numSamples; i++) {
                int randomQueryResponseTime = random.nextInt(max - min + 1) + min; // in ms
                LOGGER.debug("timestamp: {},  ({}),   queryResponseTime = {}", getCalendarTime(timestamp * 1000), timestamp, randomQueryResponseTime);
                sample.setTime(timestamp);
                sample.setValue("data", randomQueryResponseTime);
                sample.update();

                // Increment by RRD step
                // (can only add samples to data source on its step interval, not in between steps)
                timestamp += rrdStep;
            }

<<<<<<< HEAD
    private long loadCounterSamples(String dataSourceName, int numSamples, int rrdStep,
            long startTime) throws IOException {
        Sample sample = rrdDb.createSample();

        double queryCount = 0.0;
        int min = 0;
        int max = 20;
        Random random = new Random();
        long timestamp = startTime;

        for (int i = 1; i <= numSamples; i++) {
            int randomQueryCount = random.nextInt(max - min + 1) + min;
            queryCount += randomQueryCount;
            LOGGER.debug("timestamp: {}   ({}),   queryCount = {}",
                    getCalendarTime(timestamp * 1000), timestamp, queryCount);
            sample.setTime(timestamp);
            sample.setValue(dataSourceName, queryCount);
            sample.update();

            // Increment by RRD step
            // (can only add samples to data source on its step interval, not in between steps)
            timestamp += rrdStep;
=======
            return timestamp;
>>>>>>> 5c925484
        }

        private String getCalendarTime(long timestamp) {
            Calendar calendar = Calendar.getInstance();
            calendar.setTimeInMillis(timestamp * 1000);

            String calTime = months[calendar.get(Calendar.MONTH)] + " " + calendar.get(Calendar.DATE)
                    + " " + calendar.get(Calendar.YEAR) + " ";

<<<<<<< HEAD
    private long loadGaugeSamples(String dataSourceName, int numSamples, int rrdStep,
            long startTime) throws IOException {
        Sample sample = rrdDb.createSample();

        int min = 200;
        int max = 2000;
        Random random = new Random();
        long timestamp = startTime;

        for (int i = 1; i <= numSamples; i++) {
            int randomQueryResponseTime = random.nextInt(max - min + 1) + min; // in ms
            LOGGER.debug("timestamp: {},  ({}),   queryResponseTime = {}",
                    getCalendarTime(timestamp * 1000), timestamp, randomQueryResponseTime);
            sample.setTime(timestamp);
            sample.setValue(dataSourceName, randomQueryResponseTime);
            sample.update();

            // Increment by RRD step
            // (can only add samples to data source on its step interval, not in between steps)
            timestamp += rrdStep;
=======
            calTime += addLeadingZero(calendar.get(Calendar.HOUR_OF_DAY)) + ":";
            calTime += addLeadingZero(calendar.get(Calendar.MINUTE)) + ":";
            calTime += addLeadingZero(calendar.get(Calendar.SECOND));

            return calTime;
>>>>>>> 5c925484
        }

        private String addLeadingZero(int value) {
            if (value < 10) {
                return "0" + String.valueOf(value);
            }

            return String.valueOf(value);
        }

<<<<<<< HEAD
        String calTime =
                MONTHS[calendar.get(Calendar.MONTH)] + " " + calendar.get(Calendar.DATE) + " "
                        + calendar.get(Calendar.YEAR) + " ";
=======
        private void dumpData() throws IOException {
            LOGGER.debug(rrdDb.dump());

            FetchRequest fetchRequest = rrdDb.createFetchRequest(ConsolFun.AVERAGE, startTime, endTime);
            FetchData fetchData = fetchRequest.fetchData();
            LOGGER.debug("************  {}: AVERAGE  **************", dsType.name());
            LOGGER.debug(fetchData.dump());
            long[] timestamps = fetchData.getTimestamps();
            double[] values = fetchData.getValues(0);
            for (int i = 0; i < timestamps.length; i++) {
                LOGGER.debug("{}:  {}", getCalendarTime(timestamps[i]), values[i]);
            }
>>>>>>> 5c925484

            fetchRequest = rrdDb.createFetchRequest(ConsolFun.TOTAL, startTime, endTime);
            fetchData = fetchRequest.fetchData();
            LOGGER.debug("************  {}: TOTAL  **************", dsType.name());
            LOGGER.debug(fetchData.dump());
            timestamps = fetchData.getTimestamps();
            values = fetchData.getValues(0);
            for (int i = 0; i < timestamps.length; i++) {
                LOGGER.debug("{}:  {}", getCalendarTime(timestamps[i]), values[i]);
            }

             fetchRequest = rrdDb.createFetchRequest(ConsolFun.MIN, startTime, endTime);
             fetchData = fetchRequest.fetchData();
             LOGGER.debug("************  {}: MIN  **************", dsType);
             LOGGER.debug(fetchData.dump());

             fetchRequest = rrdDb.createFetchRequest(ConsolFun.MAX, startTime, endTime);
             fetchData = fetchRequest.fetchData();
             LOGGER.debug("************  {}: MAX  **************", dsType);
             LOGGER.debug(fetchData.dump());
        }
    }

    private void verifyWorksheet(HSSFSheet sheet, String metricName, int expectedNumberOfDataRows,
            boolean hasTotalCount) {
        // 3 = title + blank row + column headers
        int expectedTotalRows = 3 + expectedNumberOfDataRows;
        if (hasTotalCount) {
            expectedTotalRows += 2;
        }
        assertThat(sheet.getPhysicalNumberOfRows(), equalTo(expectedTotalRows));

        // first row should have title in first cell
        HSSFRow row = sheet.getRow(0);
        assertThat(row, not(nullValue()));
        assertThat(row.getCell(0).getStringCellValue(), startsWith(metricName + " for"));

        // third row should have column headers in first and second cells
        row = sheet.getRow(2);
        assertThat(row.getCell(0).getStringCellValue(), equalTo("Timestamp"));
        assertThat(row.getCell(1).getStringCellValue(), equalTo("Value"));

        // verify rows with the sample data, i.e., timestamps and values
        int endRow = 3 + expectedNumberOfDataRows;
        for (int i = 3; i < endRow; i++) {
            row = sheet.getRow(i);
            assertThat(row.getCell(0).getStringCellValue(), not(nullValue()));
            assertThat(row.getCell(1).getNumericCellValue(), not(nullValue()));
        }

        row = sheet.getRow(sheet.getLastRowNum());
        if (hasTotalCount) {
            assertThat(row.getCell(0).getStringCellValue(), startsWith("Total Count:"));
            assertThat(row.getCell(1).getNumericCellValue(), not(nullValue()));
        } else {
            assertThat(row.getCell(0).getStringCellValue(), not(startsWith("Total Count:")));
        }
    }

    private void verifySlide(Slide slide, String metricName, boolean hasTotalCount) {
        assertThat(slide, not(nullValue()));

        Shape[] shapes = slide.getShapes();
        assertThat(shapes, not(nullValue()));

        // expected shapes: title text box, metric's graph, metric's total count text box
        int numExpectedShapes = 2;
        int numExpectedTextBoxes = 1;
        if (hasTotalCount) {
            numExpectedShapes++;
            numExpectedTextBoxes++;
        }
        assertThat(shapes.length, equalTo(numExpectedShapes));

        Picture picture = null;
        int numTextBoxes = 0;

        for (int i = 0; i < numExpectedShapes; i++) {
            if (shapes[i] instanceof Picture) {
                picture = (Picture) shapes[i];
            // title text box is actually an AutoShape
            } else if (shapes[i] instanceof TextBox || shapes[i] instanceof AutoShape) {
                numTextBoxes++;
            }
        }

        assertThat(picture, not(nullValue()));
        assertThat(picture.getPictureData().getType(), equalTo(Picture.PNG));
        assertThat(numTextBoxes, equalTo(numExpectedTextBoxes));
    }
}<|MERGE_RESOLUTION|>--- conflicted
+++ resolved
@@ -17,9 +17,9 @@
 import static org.hamcrest.Matchers.equalTo;
 import static org.hamcrest.Matchers.greaterThan;
 import static org.hamcrest.Matchers.greaterThanOrEqualTo;
+import static org.hamcrest.Matchers.is;
 import static org.hamcrest.Matchers.lessThan;
 import static org.hamcrest.Matchers.lessThanOrEqualTo;
-import static org.hamcrest.Matchers.is;
 import static org.hamcrest.Matchers.not;
 import static org.hamcrest.Matchers.nullValue;
 import static org.hamcrest.Matchers.startsWith;
@@ -74,14 +74,12 @@
 
     private static final long ONE_DAY_IN_SECONDS = 24 * 60 * 60;
 
-<<<<<<< HEAD
+    private static final long START_TIME = 900000000L;
+
+    private static final int RRD_STEP = 60;
+
     private static final String MONTHS[] = {"Jan", "Feb", "Mar", "Apr", "May", "Jun", "Jul", "Aug",
             "Sep", "Oct", "Nov", "Dec"};
-=======
-    private static final long START_TIME = 900000000L;
-
-    private static final int RRD_STEP = 60;
->>>>>>> 5c925484
 
     private RrdDb rrdDb;
 
@@ -111,18 +109,11 @@
     @Test
     public void testMetricsGraphWithGauge() throws Exception {
         String rrdFilename = TEST_DIR + "queryCount_Gauge" + RRD_FILE_EXTENSION;
-        long endTime = new RrdFileBuilder()
-                .rrdFileName(rrdFilename)
-                .dsType(DsType.GAUGE).build();
-
-        MetricsRetriever metricsRetriever = new RrdMetricsRetriever();
-<<<<<<< HEAD
+        long endTime = new RrdFileBuilder().rrdFileName(rrdFilename).dsType(DsType.GAUGE).build();
+
+        MetricsRetriever metricsRetriever = new RrdMetricsRetriever();
         byte[] metricsGraph = metricsRetriever
-                .createGraph("Query Reponse Time", rrdFilename, startTime, endTime);
-=======
-        byte[] metricsGraph = metricsRetriever.createGraph("Query Reponse Time", rrdFilename,
-                START_TIME, endTime);
->>>>>>> 5c925484
+                .createGraph("Query Reponse Time", rrdFilename, START_TIME, endTime);
 
         assertThat(metricsGraph, not(nullValue()));
         assertThat(metricsGraph.length, is(greaterThan(0)));
@@ -132,14 +123,9 @@
         // All we can verify is that this alternate createGraph() method returns a byte array of the
         // graph image. Only
         // visual inspection can verify the graph's accurracy, title, and axis labels.
-<<<<<<< HEAD
         metricsGraph = metricsRetriever
-                .createGraph("Query Reponse Time", rrdFilename, startTime, endTime,
+                .createGraph("Query Reponse Time", rrdFilename, START_TIME, endTime,
                         "My Vertical Axis Label", "My Title");
-=======
-        metricsGraph = metricsRetriever.createGraph("Query Reponse Time", rrdFilename, START_TIME,
-                endTime, "My Vertical Axis Label", "My Title");
->>>>>>> 5c925484
 
         assertThat(metricsGraph, not(nullValue()));
         assertThat(metricsGraph.length, is(greaterThan(0)));
@@ -148,17 +134,11 @@
     @Test
     public void testMetricsGraphWithCounter() throws Exception {
         String rrdFilename = TEST_DIR + "queryCount_Counter" + RRD_FILE_EXTENSION;
-        long endTime = new RrdFileBuilder()
-                .rrdFileName(rrdFilename).build();
-
-        MetricsRetriever metricsRetriever = new RrdMetricsRetriever();
-<<<<<<< HEAD
+        long endTime = new RrdFileBuilder().rrdFileName(rrdFilename).build();
+
+        MetricsRetriever metricsRetriever = new RrdMetricsRetriever();
         byte[] metricsGraph = metricsRetriever
-                .createGraph("Query Count", rrdFilename, startTime, endTime);
-=======
-        byte[] metricsGraph = metricsRetriever.createGraph("Query Count", rrdFilename, START_TIME,
-                endTime);
->>>>>>> 5c925484
+                .createGraph("Query Count", rrdFilename, START_TIME, endTime);
 
         assertThat(metricsGraph, not(nullValue()));
         assertThat(metricsGraph.length, is(greaterThan(0)));
@@ -178,8 +158,7 @@
     @Test
     public void testMetricsJsonDataWithCounter() throws Exception {
         String rrdFilename = TEST_DIR + "queryCount_Counter" + RRD_FILE_EXTENSION;
-        long endTime = new RrdFileBuilder()
-                .rrdFileName(rrdFilename).build();
+        long endTime = new RrdFileBuilder().rrdFileName(rrdFilename).build();
 
         MetricsRetriever metricsRetriever = new RrdMetricsRetriever();
         String json = metricsRetriever
@@ -211,9 +190,7 @@
     @Test
     public void testMetricsJsonDataWithGauge() throws Exception {
         String rrdFilename = TEST_DIR + "queryCount_Gauge" + RRD_FILE_EXTENSION;
-        long endTime = new RrdFileBuilder()
-                .rrdFileName(rrdFilename)
-                .dsType(DsType.GAUGE).build();
+        long endTime = new RrdFileBuilder().rrdFileName(rrdFilename).dsType(DsType.GAUGE).build();
 
         MetricsRetriever metricsRetriever = new RrdMetricsRetriever();
         String json = metricsRetriever
@@ -244,8 +221,7 @@
     @Test
     public void testMetricsCsvDataWithCounter() throws Exception {
         String rrdFilename = TEST_DIR + "queryCount_Counter" + RRD_FILE_EXTENSION;
-        long endTime = new RrdFileBuilder()
-                .rrdFileName(rrdFilename).build();
+        long endTime = new RrdFileBuilder().rrdFileName(rrdFilename).build();
 
         MetricsRetriever metricsRetriever = new RrdMetricsRetriever();
         String csv = metricsRetriever.createCsvData(rrdFilename, START_TIME, endTime);
@@ -267,9 +243,7 @@
     @Test
     public void testMetricsCsvDataWithGauge() throws Exception {
         String rrdFilename = TEST_DIR + "queryCount_Gauge" + RRD_FILE_EXTENSION;
-        long endTime = new RrdFileBuilder()
-                .rrdFileName(rrdFilename)
-                .dsType(DsType.GAUGE).build();
+        long endTime = new RrdFileBuilder().rrdFileName(rrdFilename).dsType(DsType.GAUGE).build();
 
         MetricsRetriever metricsRetriever = new RrdMetricsRetriever();
         String csv = metricsRetriever.createCsvData(rrdFilename, START_TIME, endTime);
@@ -291,17 +265,11 @@
     @Test
     public void testMetricsXlsDataWithCounter() throws Exception {
         String rrdFilename = TEST_DIR + "queryCount_Counter" + RRD_FILE_EXTENSION;
-        long endTime = new RrdFileBuilder()
-                .rrdFileName(rrdFilename).build();
-
-        MetricsRetriever metricsRetriever = new RrdMetricsRetriever();
-<<<<<<< HEAD
+        long endTime = new RrdFileBuilder().rrdFileName(rrdFilename).build();
+
+        MetricsRetriever metricsRetriever = new RrdMetricsRetriever();
         OutputStream os = metricsRetriever
-                .createXlsData("queryCount", rrdFilename, startTime, endTime);
-=======
-        OutputStream os = metricsRetriever.createXlsData("queryCount", rrdFilename, START_TIME,
-                endTime);
->>>>>>> 5c925484
+                .createXlsData("queryCount", rrdFilename, START_TIME, endTime);
         InputStream xls = new ByteArrayInputStream(((ByteArrayOutputStream) os).toByteArray());
         assertThat(xls, not(nullValue()));
 
@@ -320,18 +288,16 @@
         long endTime = 1433141999L;  // May 31st, 2015 23:59:59
         int minutes = 31 * 24 * 60;  // minutes between startTime and endTime
         int numSamples = minutes + 10; // go into the next month
-        new RrdFileBuilder().startTime(startTime - RRD_STEP * 2)
-                .rrdFileName(rrdFilename)
-                .numRows(numSamples)
-                .numSamples(numSamples)
-                .dsType(DsType.GAUGE).build();
+        new RrdFileBuilder().startTime(startTime - RRD_STEP * 2).rrdFileName(rrdFilename)
+                .numRows(numSamples).numSamples(numSamples).dsType(DsType.GAUGE).build();
 
         RrdMetricsRetriever metricsRetriever = new RrdMetricsRetriever();
         MetricData metricData = metricsRetriever.getMetricData(rrdFilename, startTime, endTime);
         assertThat(metricData.getTimestamps().size(), equalTo(minutes));
         assertThat(metricData.getTimestamps().get(minutes - 1), lessThanOrEqualTo(endTime));
         assertThat(metricData.getTimestamps().get(0), greaterThanOrEqualTo(startTime));
-        metricData = metricsRetriever.getMetricData(rrdFilename, startTime - RRD_STEP * 2, endTime + RRD_STEP * 8);
+        metricData = metricsRetriever
+                .getMetricData(rrdFilename, startTime - RRD_STEP * 2, endTime + RRD_STEP * 8);
         assertThat(metricData.getTimestamps().get(0), lessThan(startTime));
         assertThat(metricData.getTimestamps().get(numSamples - 1), greaterThan(endTime));
         assertThat(metricData.getTimestamps().size(), equalTo(numSamples));
@@ -340,18 +306,11 @@
     @Test
     public void testMetricsXlsDataWithGauge() throws Exception {
         String rrdFilename = TEST_DIR + "queryCount_Gauge" + RRD_FILE_EXTENSION;
-        long endTime = new RrdFileBuilder()
-                .rrdFileName(rrdFilename)
-                .dsType(DsType.GAUGE).build();
-
-        MetricsRetriever metricsRetriever = new RrdMetricsRetriever();
-<<<<<<< HEAD
+        long endTime = new RrdFileBuilder().rrdFileName(rrdFilename).dsType(DsType.GAUGE).build();
+
+        MetricsRetriever metricsRetriever = new RrdMetricsRetriever();
         OutputStream os = metricsRetriever
-                .createXlsData("queryCount", rrdFilename, startTime, endTime);
-=======
-        OutputStream os = metricsRetriever.createXlsData("queryCount", rrdFilename, START_TIME,
-                endTime);
->>>>>>> 5c925484
+                .createXlsData("queryCount", rrdFilename, START_TIME, endTime);
         InputStream xls = new ByteArrayInputStream(((ByteArrayOutputStream) os).toByteArray());
         assertThat(xls, not(nullValue()));
 
@@ -365,8 +324,7 @@
     @Test
     public void testMetricsXmlDataWithCounter() throws Exception {
         String rrdFilename = TEST_DIR + "queryCount_Counter" + RRD_FILE_EXTENSION;
-        long endTime = new RrdFileBuilder()
-                .rrdFileName(rrdFilename).build();
+        long endTime = new RrdFileBuilder().rrdFileName(rrdFilename).build();
 
         MetricsRetriever metricsRetriever = new RrdMetricsRetriever();
         String xml = metricsRetriever.createXmlData("queryCount", rrdFilename, START_TIME, endTime);
@@ -382,9 +340,7 @@
     @Test
     public void testMetricsXmlDataWithGauge() throws Exception {
         String rrdFilename = TEST_DIR + "queryCount_Gauge" + RRD_FILE_EXTENSION;
-        long endTime = new RrdFileBuilder()
-                .rrdFileName(rrdFilename)
-                .dsType(DsType.GAUGE).build();
+        long endTime = new RrdFileBuilder().rrdFileName(rrdFilename).dsType(DsType.GAUGE).build();
 
         MetricsRetriever metricsRetriever = new RrdMetricsRetriever();
         String xml = metricsRetriever.createXmlData("queryCount", rrdFilename, START_TIME, endTime);
@@ -400,26 +356,18 @@
     @Test
     public void testMetricsXlsReport() throws Exception {
         String rrdFilename = TEST_DIR + "queryCount_Counter" + RRD_FILE_EXTENSION;
-        new RrdFileBuilder()
-                .rrdFileName(rrdFilename).build();
+        new RrdFileBuilder().rrdFileName(rrdFilename).build();
 
         rrdFilename = TEST_DIR + "queryCount_Gauge" + RRD_FILE_EXTENSION;
-        long endTime = new RrdFileBuilder()
-                .rrdFileName(rrdFilename)
-                .dsType(DsType.GAUGE).build();
+        long endTime = new RrdFileBuilder().rrdFileName(rrdFilename).dsType(DsType.GAUGE).build();
 
         List<String> metricNames = new ArrayList<String>();
         metricNames.add("queryCount_Counter");
         metricNames.add("queryCount_Gauge");
 
         MetricsRetriever metricsRetriever = new RrdMetricsRetriever();
-<<<<<<< HEAD
         OutputStream os = metricsRetriever
-                .createXlsReport(metricNames, TEST_DIR, startTime, endTime);
-=======
-        OutputStream os = metricsRetriever.createXlsReport(metricNames, TEST_DIR, START_TIME,
-                endTime);
->>>>>>> 5c925484
+                .createXlsReport(metricNames, TEST_DIR, START_TIME, endTime);
         InputStream xls = new ByteArrayInputStream(((ByteArrayOutputStream) os).toByteArray());
         assertThat(xls, not(nullValue()));
 
@@ -438,17 +386,11 @@
     @Test
     public void testMetricsPptDataWithCounter() throws Exception {
         String rrdFilename = TEST_DIR + "queryCount_Counter" + RRD_FILE_EXTENSION;
-        long endTime = new RrdFileBuilder()
-                .rrdFileName(rrdFilename).build();
-
-        MetricsRetriever metricsRetriever = new RrdMetricsRetriever();
-<<<<<<< HEAD
+        long endTime = new RrdFileBuilder().rrdFileName(rrdFilename).build();
+
+        MetricsRetriever metricsRetriever = new RrdMetricsRetriever();
         OutputStream os = metricsRetriever
-                .createPptData("queryCount", rrdFilename, startTime, endTime);
-=======
-        OutputStream os = metricsRetriever.createPptData("queryCount", rrdFilename, START_TIME,
-                endTime);
->>>>>>> 5c925484
+                .createPptData("queryCount", rrdFilename, START_TIME, endTime);
         InputStream is = new ByteArrayInputStream(((ByteArrayOutputStream) os).toByteArray());
         assertThat(is, not(nullValue()));
 
@@ -461,18 +403,11 @@
     @Test
     public void testMetricsPptDataWithGauge() throws Exception {
         String rrdFilename = TEST_DIR + "queryCount_Gauge" + RRD_FILE_EXTENSION;
-        long endTime = new RrdFileBuilder()
-                .rrdFileName(rrdFilename)
-                .dsType(DsType.GAUGE).build();
-
-        MetricsRetriever metricsRetriever = new RrdMetricsRetriever();
-<<<<<<< HEAD
+        long endTime = new RrdFileBuilder().rrdFileName(rrdFilename).dsType(DsType.GAUGE).build();
+
+        MetricsRetriever metricsRetriever = new RrdMetricsRetriever();
         OutputStream os = metricsRetriever
-                .createPptData("queryCount", rrdFilename, startTime, endTime);
-=======
-        OutputStream os = metricsRetriever.createPptData("queryCount", rrdFilename, START_TIME,
-                endTime);
->>>>>>> 5c925484
+                .createPptData("queryCount", rrdFilename, START_TIME, endTime);
         InputStream is = new ByteArrayInputStream(((ByteArrayOutputStream) os).toByteArray());
         assertThat(is, not(nullValue()));
 
@@ -488,22 +423,15 @@
         new RrdFileBuilder().rrdFileName(rrdFilename).build();
 
         rrdFilename = TEST_DIR + "queryCount_Gauge" + RRD_FILE_EXTENSION;
-        long endTime = new RrdFileBuilder()
-                .rrdFileName(rrdFilename)
-                .dsType(DsType.GAUGE).build();
+        long endTime = new RrdFileBuilder().rrdFileName(rrdFilename).dsType(DsType.GAUGE).build();
 
         List<String> metricNames = new ArrayList<String>();
         metricNames.add("queryCount_Counter");
         metricNames.add("queryCount_Gauge");
 
         MetricsRetriever metricsRetriever = new RrdMetricsRetriever();
-<<<<<<< HEAD
         OutputStream os = metricsRetriever
-                .createPptReport(metricNames, TEST_DIR, startTime, endTime);
-=======
-        OutputStream os = metricsRetriever.createPptReport(metricNames, TEST_DIR, START_TIME,
-                endTime);
->>>>>>> 5c925484
+                .createPptReport(metricNames, TEST_DIR, START_TIME, endTime);
         InputStream is = new ByteArrayInputStream(((ByteArrayOutputStream) os).toByteArray());
         assertThat(is, not(nullValue()));
 
@@ -519,11 +447,8 @@
     // (expected = MetricsGraphException.class)
     public void testInvalidDataSourceType() throws Exception {
         String rrdFilename = TEST_DIR + "dummy_Absolute" + RRD_FILE_EXTENSION;
-        long endTime = new RrdFileBuilder()
-                .rrdFileName(rrdFilename)
-                .numSamples(4)
+        long endTime = new RrdFileBuilder().rrdFileName(rrdFilename).numSamples(4)
                 .dsType(DsType.ABSOLUTE).build();
-
 
         MetricsRetriever metricsRetriever = new RrdMetricsRetriever();
         try {
@@ -538,9 +463,7 @@
     public void testRrdFileWithMultipleDataSources() throws Exception {
         String rrdFilename = TEST_DIR + "dummy" + RRD_FILE_EXTENSION;
 
-        long endTime = new RrdFileBuilder()
-                .rrdFileName(rrdFilename)
-                .numSamples(4)
+        long endTime = new RrdFileBuilder().rrdFileName(rrdFilename).numSamples(4)
                 .secondDataSource(true).build();
 
         MetricsRetriever metricsRetriever = new RrdMetricsRetriever();
@@ -551,19 +474,99 @@
         }
     }
 
-    /*************************************************************************/
+    private void verifyWorksheet(HSSFSheet sheet, String metricName, int expectedNumberOfDataRows,
+            boolean hasTotalCount) {
+        // 3 = title + blank row + column headers
+        int expectedTotalRows = 3 + expectedNumberOfDataRows;
+        if (hasTotalCount) {
+            expectedTotalRows += 2;
+        }
+        assertThat(sheet.getPhysicalNumberOfRows(), equalTo(expectedTotalRows));
+
+        // first row should have title in first cell
+        HSSFRow row = sheet.getRow(0);
+        assertThat(row, not(nullValue()));
+        assertThat(row.getCell(0).getStringCellValue(), startsWith(metricName + " for"));
+
+        // third row should have column headers in first and second cells
+        row = sheet.getRow(2);
+        assertThat(row.getCell(0).getStringCellValue(), equalTo("Timestamp"));
+        assertThat(row.getCell(1).getStringCellValue(), equalTo("Value"));
+
+        // verify rows with the sample data, i.e., timestamps and values
+        int endRow = 3 + expectedNumberOfDataRows;
+        for (int i = 3; i < endRow; i++) {
+            row = sheet.getRow(i);
+            assertThat(row.getCell(0).getStringCellValue(), not(nullValue()));
+            assertThat(row.getCell(1).getNumericCellValue(), not(nullValue()));
+        }
+
+        row = sheet.getRow(sheet.getLastRowNum());
+        if (hasTotalCount) {
+            assertThat(row.getCell(0).getStringCellValue(), startsWith("Total Count:"));
+            assertThat(row.getCell(1).getNumericCellValue(), not(nullValue()));
+        } else {
+            assertThat(row.getCell(0).getStringCellValue(), not(startsWith("Total Count:")));
+        }
+    }
+
+    private void verifySlide(Slide slide, String metricName, boolean hasTotalCount) {
+        assertThat(slide, not(nullValue()));
+
+        Shape[] shapes = slide.getShapes();
+        assertThat(shapes, not(nullValue()));
+
+        // expected shapes: title text box, metric's graph, metric's total count text box
+        int numExpectedShapes = 2;
+        int numExpectedTextBoxes = 1;
+        if (hasTotalCount) {
+            numExpectedShapes++;
+            numExpectedTextBoxes++;
+        }
+        assertThat(shapes.length, equalTo(numExpectedShapes));
+
+        Picture picture = null;
+        int numTextBoxes = 0;
+
+        for (int i = 0; i < numExpectedShapes; i++) {
+            if (shapes[i] instanceof Picture) {
+                picture = (Picture) shapes[i];
+                // title text box is actually an AutoShape
+            } else if (shapes[i] instanceof TextBox || shapes[i] instanceof AutoShape) {
+                numTextBoxes++;
+            }
+        }
+
+        assertThat(picture, not(nullValue()));
+        assertThat(picture.getPictureData().getType(), equalTo(Picture.PNG));
+        assertThat(numTextBoxes, equalTo(numExpectedTextBoxes));
+    }
+
+    /**
+     * *********************************************************************
+     */
 
     public static class RrdFileBuilder {
         private RrdDb rrdDb;
+
         private RrdDef rrdDef;
+
         private int rrdStep;
+
         private String rrdFileName;
+
         private DsType dsType;
+
         private long startTime;
+
         private long endTime;
+
         private int numRows;
+
         private int numSamples;
+
         private boolean secondDataSource;
+
         private boolean dumpData;
 
         public RrdFileBuilder() {
@@ -628,11 +631,9 @@
 
             rrdDb = new RrdDb(rrdDef);
 
-            endTime = (dsType == DsType.GAUGE) ?
-                    loadGaugeSamples() :
-                    loadCounterSamples();
-
-            if (dumpData){
+            endTime = (dsType == DsType.GAUGE) ? loadGaugeSamples() : loadCounterSamples();
+
+            if (dumpData) {
                 dumpData();
             }
             rrdDb.close();
@@ -652,7 +653,8 @@
             for (int i = 1; i <= numSamples; i++) {
                 int randomQueryCount = random.nextInt(max - min + 1) + min;
                 queryCount += randomQueryCount;
-                LOGGER.debug("timestamp: {}   ({}),   queryCount = {}", getCalendarTime(timestamp * 1000), timestamp, queryCount);
+                LOGGER.debug("timestamp: {}   ({}),   queryCount = {}",
+                        getCalendarTime(timestamp * 1000), timestamp, queryCount);
                 sample.setTime(timestamp);
                 sample.setValue("data", queryCount);
                 sample.update();
@@ -675,7 +677,8 @@
 
             for (int i = 1; i <= numSamples; i++) {
                 int randomQueryResponseTime = random.nextInt(max - min + 1) + min; // in ms
-                LOGGER.debug("timestamp: {},  ({}),   queryResponseTime = {}", getCalendarTime(timestamp * 1000), timestamp, randomQueryResponseTime);
+                LOGGER.debug("timestamp: {},  ({}),   queryResponseTime = {}",
+                        getCalendarTime(timestamp * 1000), timestamp, randomQueryResponseTime);
                 sample.setTime(timestamp);
                 sample.setValue("data", randomQueryResponseTime);
                 sample.update();
@@ -685,69 +688,22 @@
                 timestamp += rrdStep;
             }
 
-<<<<<<< HEAD
-    private long loadCounterSamples(String dataSourceName, int numSamples, int rrdStep,
-            long startTime) throws IOException {
-        Sample sample = rrdDb.createSample();
-
-        double queryCount = 0.0;
-        int min = 0;
-        int max = 20;
-        Random random = new Random();
-        long timestamp = startTime;
-
-        for (int i = 1; i <= numSamples; i++) {
-            int randomQueryCount = random.nextInt(max - min + 1) + min;
-            queryCount += randomQueryCount;
-            LOGGER.debug("timestamp: {}   ({}),   queryCount = {}",
-                    getCalendarTime(timestamp * 1000), timestamp, queryCount);
-            sample.setTime(timestamp);
-            sample.setValue(dataSourceName, queryCount);
-            sample.update();
-
-            // Increment by RRD step
-            // (can only add samples to data source on its step interval, not in between steps)
-            timestamp += rrdStep;
-=======
             return timestamp;
->>>>>>> 5c925484
         }
 
         private String getCalendarTime(long timestamp) {
             Calendar calendar = Calendar.getInstance();
             calendar.setTimeInMillis(timestamp * 1000);
 
-            String calTime = months[calendar.get(Calendar.MONTH)] + " " + calendar.get(Calendar.DATE)
-                    + " " + calendar.get(Calendar.YEAR) + " ";
-
-<<<<<<< HEAD
-    private long loadGaugeSamples(String dataSourceName, int numSamples, int rrdStep,
-            long startTime) throws IOException {
-        Sample sample = rrdDb.createSample();
-
-        int min = 200;
-        int max = 2000;
-        Random random = new Random();
-        long timestamp = startTime;
-
-        for (int i = 1; i <= numSamples; i++) {
-            int randomQueryResponseTime = random.nextInt(max - min + 1) + min; // in ms
-            LOGGER.debug("timestamp: {},  ({}),   queryResponseTime = {}",
-                    getCalendarTime(timestamp * 1000), timestamp, randomQueryResponseTime);
-            sample.setTime(timestamp);
-            sample.setValue(dataSourceName, randomQueryResponseTime);
-            sample.update();
-
-            // Increment by RRD step
-            // (can only add samples to data source on its step interval, not in between steps)
-            timestamp += rrdStep;
-=======
+            String calTime =
+                    MONTHS[calendar.get(Calendar.MONTH)] + " " + calendar.get(Calendar.DATE) + " "
+                            + calendar.get(Calendar.YEAR) + " ";
+
             calTime += addLeadingZero(calendar.get(Calendar.HOUR_OF_DAY)) + ":";
             calTime += addLeadingZero(calendar.get(Calendar.MINUTE)) + ":";
             calTime += addLeadingZero(calendar.get(Calendar.SECOND));
 
             return calTime;
->>>>>>> 5c925484
         }
 
         private String addLeadingZero(int value) {
@@ -758,15 +714,11 @@
             return String.valueOf(value);
         }
 
-<<<<<<< HEAD
-        String calTime =
-                MONTHS[calendar.get(Calendar.MONTH)] + " " + calendar.get(Calendar.DATE) + " "
-                        + calendar.get(Calendar.YEAR) + " ";
-=======
         private void dumpData() throws IOException {
             LOGGER.debug(rrdDb.dump());
 
-            FetchRequest fetchRequest = rrdDb.createFetchRequest(ConsolFun.AVERAGE, startTime, endTime);
+            FetchRequest fetchRequest = rrdDb
+                    .createFetchRequest(ConsolFun.AVERAGE, startTime, endTime);
             FetchData fetchData = fetchRequest.fetchData();
             LOGGER.debug("************  {}: AVERAGE  **************", dsType.name());
             LOGGER.debug(fetchData.dump());
@@ -775,7 +727,6 @@
             for (int i = 0; i < timestamps.length; i++) {
                 LOGGER.debug("{}:  {}", getCalendarTime(timestamps[i]), values[i]);
             }
->>>>>>> 5c925484
 
             fetchRequest = rrdDb.createFetchRequest(ConsolFun.TOTAL, startTime, endTime);
             fetchData = fetchRequest.fetchData();
@@ -787,83 +738,15 @@
                 LOGGER.debug("{}:  {}", getCalendarTime(timestamps[i]), values[i]);
             }
 
-             fetchRequest = rrdDb.createFetchRequest(ConsolFun.MIN, startTime, endTime);
-             fetchData = fetchRequest.fetchData();
-             LOGGER.debug("************  {}: MIN  **************", dsType);
-             LOGGER.debug(fetchData.dump());
-
-             fetchRequest = rrdDb.createFetchRequest(ConsolFun.MAX, startTime, endTime);
-             fetchData = fetchRequest.fetchData();
-             LOGGER.debug("************  {}: MAX  **************", dsType);
-             LOGGER.debug(fetchData.dump());
-        }
-    }
-
-    private void verifyWorksheet(HSSFSheet sheet, String metricName, int expectedNumberOfDataRows,
-            boolean hasTotalCount) {
-        // 3 = title + blank row + column headers
-        int expectedTotalRows = 3 + expectedNumberOfDataRows;
-        if (hasTotalCount) {
-            expectedTotalRows += 2;
-        }
-        assertThat(sheet.getPhysicalNumberOfRows(), equalTo(expectedTotalRows));
-
-        // first row should have title in first cell
-        HSSFRow row = sheet.getRow(0);
-        assertThat(row, not(nullValue()));
-        assertThat(row.getCell(0).getStringCellValue(), startsWith(metricName + " for"));
-
-        // third row should have column headers in first and second cells
-        row = sheet.getRow(2);
-        assertThat(row.getCell(0).getStringCellValue(), equalTo("Timestamp"));
-        assertThat(row.getCell(1).getStringCellValue(), equalTo("Value"));
-
-        // verify rows with the sample data, i.e., timestamps and values
-        int endRow = 3 + expectedNumberOfDataRows;
-        for (int i = 3; i < endRow; i++) {
-            row = sheet.getRow(i);
-            assertThat(row.getCell(0).getStringCellValue(), not(nullValue()));
-            assertThat(row.getCell(1).getNumericCellValue(), not(nullValue()));
-        }
-
-        row = sheet.getRow(sheet.getLastRowNum());
-        if (hasTotalCount) {
-            assertThat(row.getCell(0).getStringCellValue(), startsWith("Total Count:"));
-            assertThat(row.getCell(1).getNumericCellValue(), not(nullValue()));
-        } else {
-            assertThat(row.getCell(0).getStringCellValue(), not(startsWith("Total Count:")));
-        }
-    }
-
-    private void verifySlide(Slide slide, String metricName, boolean hasTotalCount) {
-        assertThat(slide, not(nullValue()));
-
-        Shape[] shapes = slide.getShapes();
-        assertThat(shapes, not(nullValue()));
-
-        // expected shapes: title text box, metric's graph, metric's total count text box
-        int numExpectedShapes = 2;
-        int numExpectedTextBoxes = 1;
-        if (hasTotalCount) {
-            numExpectedShapes++;
-            numExpectedTextBoxes++;
-        }
-        assertThat(shapes.length, equalTo(numExpectedShapes));
-
-        Picture picture = null;
-        int numTextBoxes = 0;
-
-        for (int i = 0; i < numExpectedShapes; i++) {
-            if (shapes[i] instanceof Picture) {
-                picture = (Picture) shapes[i];
-            // title text box is actually an AutoShape
-            } else if (shapes[i] instanceof TextBox || shapes[i] instanceof AutoShape) {
-                numTextBoxes++;
-            }
-        }
-
-        assertThat(picture, not(nullValue()));
-        assertThat(picture.getPictureData().getType(), equalTo(Picture.PNG));
-        assertThat(numTextBoxes, equalTo(numExpectedTextBoxes));
+            fetchRequest = rrdDb.createFetchRequest(ConsolFun.MIN, startTime, endTime);
+            fetchData = fetchRequest.fetchData();
+            LOGGER.debug("************  {}: MIN  **************", dsType);
+            LOGGER.debug(fetchData.dump());
+
+            fetchRequest = rrdDb.createFetchRequest(ConsolFun.MAX, startTime, endTime);
+            fetchData = fetchRequest.fetchData();
+            LOGGER.debug("************  {}: MAX  **************", dsType);
+            LOGGER.debug(fetchData.dump());
+        }
     }
 }