--- conflicted
+++ resolved
@@ -41,7 +41,9 @@
 import org.w3c.dom.DOMException;
 import org.w3c.dom.Document;
 import org.w3c.dom.Node;
+import org.w3c.dom.ls.DOMImplementationLS;
 import org.w3c.dom.ls.LSException;
+import org.w3c.dom.ls.LSOutput;
 import org.w3c.dom.ls.LSSerializer;
 import org.xml.sax.InputSource;
 import org.xml.sax.SAXException;
@@ -139,37 +141,6 @@
    * @param encoding - the character encoding to use for the returned String
    * @return the Node as a String, null if an exception is thrown or null is passed in.
    */
-  //  public static String print(Node n, String encoding) {
-  //    if (n == null) {
-  //      return null;
-  //    }
-  //
-  //    try {
-  //      Document document = null;
-  //
-  //      if (n instanceof Document) {
-  //        document = (Document) n;
-  //      } else {
-  //        document = n.getOwnerDocument();
-  //      }
-  //      StringWriter stringOut = new StringWriter();
-  //
-  //      DOMImplementationLS domImpl = (DOMImplementationLS) document.getImplementation();
-  //      LSSerializer serializer = domImpl.createLSSerializer();
-  //      LSOutput lsOut = domImpl.createLSOutput();
-  //      lsOut.setEncoding(encoding);
-  //      lsOut.setCharacterStream(stringOut);
-  //
-  //      serializer.write(n, lsOut);
-  //
-  //      return stringOut.toString();
-  //    } catch (DOMException | LSException e) {
-  //      LOGGER.debug(e.getMessage(), e);
-  //    }
-  //
-  //    return null;
-  //  }
-
   public static String print(Node n, String encoding) {
     if (n == null) {
       return null;
@@ -185,23 +156,12 @@
       }
       StringWriter stringOut = new StringWriter();
 
-<<<<<<< HEAD
       //      DOMImplementationLS domImpl = (DOMImplementationLS) document.getImplementation();
       LSSerializer serializer = new LSSerializerImpl(); // domImpl.createLSSerializer();
 
       //      LSOutput lsOut = domImpl.createLSOutput();
       //      lsOut.setEncoding(encoding);
       //      lsOut.setCharacterStream(stringOut);
-=======
-      DOMImplementationLS domImpl = (DOMImplementationLS) document.getImplementation();
-      LSSerializer serializer = new LSSerializerImpl(); // domImpl.createLSSerializer();
-
-      LSOutput lsOut = domImpl.createLSOutput();
-      lsOut.setEncoding(encoding);
-      lsOut.setCharacterStream(stringOut);
-
-      serializer.write(n,lsOut);
->>>>>>> 8d5c3626
 
       //      serializer.write(n, lsOut);
       return serializer.writeToString(n);
